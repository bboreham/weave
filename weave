--- conflicted
+++ resolved
@@ -796,14 +796,9 @@
         ;;
     reset)
         [ $# -eq 0 ] || usage
-<<<<<<< HEAD
         http_call $CONTAINER_NAME $HTTP_PORT POST /tombstone-self || true
-        docker kill  $CONTAINER_NAME     >/dev/null 2>&1 || true
-        docker kill  $DNS_CONTAINER_NAME >/dev/null 2>&1 || true
-=======
         docker stop  $CONTAINER_NAME     >/dev/null 2>&1 || true
         docker stop  $DNS_CONTAINER_NAME >/dev/null 2>&1 || true
->>>>>>> e33d2eaf
         docker rm -f $CONTAINER_NAME     >/dev/null 2>&1 || true
         docker rm -f $DNS_CONTAINER_NAME >/dev/null 2>&1 || true
         conntrack -D -p udp --dport $PORT >/dev/null 2>&1 || true
