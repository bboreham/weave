--- conflicted
+++ resolved
@@ -42,11 +42,7 @@
       launch-router [--password <pass>] [--name <mac>] [--nickname <nickname>]
                       [--ipam-seed <mac>,...] [--observer]
                       [--ipalloc-range <cidr> [--ipalloc-default-subnet <cidr>]]
-<<<<<<< HEAD
-                      [--init-peer-count <count>] [--no-discovery]
-=======
-                      [--no-discovery] [--init-peer-count <count>] [--no-dns]
->>>>>>> a1381fe0
+                      [--init-peer-count <count>] [--no-discovery] [--no-dns]
                       [--trusted-subnets <cidr>,...] <peer> ...
       launch-proxy  [-H <endpoint>] [--without-dns] [--no-multicast-route]
                       [--no-rewrite-hosts] [--no-default-ipalloc]
