#!/bin/sh
set -e

SCRIPT_VERSION="(unreleased version)"
DOCKERHUB_USER=zettio

if [ "$SCRIPT_VERSION" = "(unreleased version)" ] ; then
    IMAGE_VERSION=latest
else
    IMAGE_VERSION=$SCRIPT_VERSION
fi

IMAGE_VERSION=${VERSION:-$IMAGE_VERSION}

usage() {
    echo "Usage:"
    echo "weave setup"
    echo "weave launch     [-password <password>] [-nickname <nickname>] [-alloc <cidr>] <peer> ..."
    echo "weave launch-dns <cidr>"
    echo "weave connect    <peer>"
    echo "weave forget     <peer>"
<<<<<<< HEAD
    echo "weave run        [--with-dns] [<cidr>] <docker run args> ..."
    echo "weave start      <cidr> <container_id>"
    echo "weave attach     [<cidr>] <container_id>"
    echo "weave detach     <cidr> <container_id>"
=======
    echo "weave run        [--with-dns] <cidr> [<cidr> ...] <docker run args> ..."
    echo "weave start      <cidr> [<cidr> ...] <container_id>"
    echo "weave attach     <cidr> [<cidr> ...] <container_id>"
    echo "weave detach     <cidr> [<cidr> ...] <container_id>"
>>>>>>> 254b837a
    echo "weave expose     <cidr>"
    echo "weave hide       <cidr>"
    echo "weave ps"
    echo "weave status"
    echo "weave version"
    echo "weave stop"
    echo "weave stop-dns"
    echo "weave reset"
    echo
    echo "where <peer> is of the form <ip_address_or_fqdn>[:<port>], and"
    echo "      <cidr> is of the form <ip_address>/<routing_prefix_length>"
    exit 1
}

[ $# -gt 0 ] || usage

# These are potentially used for remote execs, and have defaults, so
# we introduce them here
DOCKER_BRIDGE=${DOCKER_BRIDGE:-docker0}
PROCFS=${PROCFS:-/proc}

BASE_IMAGE=$DOCKERHUB_USER/weave
BASE_DNS_IMAGE=$DOCKERHUB_USER/weavedns
BASE_EXEC_IMAGE=$DOCKERHUB_USER/weaveexec
IMAGE=$BASE_IMAGE:$IMAGE_VERSION
DNS_IMAGE=$BASE_DNS_IMAGE:$IMAGE_VERSION
EXEC_IMAGE=$BASE_EXEC_IMAGE:$IMAGE_VERSION

exec_remote() {
    docker run -t --rm \
        -v /var/run/docker.sock:/var/run/docker.sock \
        -v "$PROCFS":/hostproc \
        -e VERSION \
        -e WEAVE_DOCKER_ARGS \
        -e WEAVEDNS_DOCKER_ARGS \
        -e WEAVE_PASSWORD \
        -e DOCKER_BRIDGE \
        -e PROCFS=/hostproc --privileged --net=host \
        $EXEC_IMAGE --local "$@"
}

# "run" is a special case because we want to use docker directly,
# rather than the docker in $EXEC_IMAGE remotely. That's because we
# are passing arbitrary arguments on to docker run, and we can't rely
# on our baked-in docker to support those arguments.
if [ "$1" = "--local" ]; then
    LOCAL="$1"
    shift 1
    [ -t 0 ] && stty -onlcr
elif [ "$1" != "run" ]; then
    exec_remote "$@"
    exit $?
fi

[ $(id -u) = 0 ] || ([ "$1" = "run" ] && [ -z "$LOCAL" ]) || {
    echo "weave must be run as 'root' when run locally" >&2
    exit 1
}

CONTAINER_NAME=weave
DNS_CONTAINER_NAME=weavedns
BRIDGE=weave
CONTAINER_IFNAME=ethwe
MTU=65535
PORT=6783
HTTP_PORT=6784
DNS_HTTP_PORT=6785

COMMAND=$1

shift 1

dns_args() {
    if [ "$1" = "--with-dns" ] ; then
        shift 1
        if [ \( "$DOCKER_VERSION_MAJOR" -lt 1 \) -o \
            \( "$DOCKER_VERSION_MAJOR" -eq 1 -a \
            "$DOCKER_VERSION_MINOR" -lt 2 \) ] ; then
            echo "ERROR: The '--with-dns' option requires Docker 1.2.0 or later; you are running $DOCKER_VERSION" >&2
            exit 1
        fi
        docker_bridge_ip
        DNS_ARG="--dns $DOCKER_BRIDGE_IP"
        DNS_SEARCH_ARG="--dns-search=."
        for arg in "$@"; do
            case $arg in
                --dns-search=*)
                    DNS_SEARCH_ARG=""
                    ;;
                *)
                    ;;
            esac;
        done
    fi
    DNS_ARGS="$DNS_ARG $DNS_SEARCH_ARG"
}

# utility function to check whether a command can be executed by the shell
# see http://stackoverflow.com/questions/592620/how-to-check-if-a-program-exists-from-a-bash-script
command_exists () {
    command -v $1 >/dev/null 2>&1
}

is_cidr() {
    # The regexp here is far from precise, but good enough.
    echo "$1" | grep -E '^[0-9]{1,3}\.[0-9]{1,3}\.[0-9]{1,3}\.[0-9]{1,3}/[0-9]{1,2}$' >/dev/null
}

validate_cidr() {
    if ! is_cidr "$1" ; then
        echo "Invalid CIDR: $1" >&2
        echo "CIDR must of be of form <ip_address>/<routing_prefix_length>, e.g. 10.2.1.1/24" >&2
        exit 1
    fi
}

collect_cidr_args() {
    CIDR_ARGS=""
    CIDR_COUNT=0
    while is_cidr "$1"; do
        CIDR_ARGS="$CIDR_ARGS $1"
        CIDR_COUNT=$(($CIDR_COUNT + 1))
        shift 1
    done
}

run_iptables() {
    # -w is recent addition to iptables
    if [ -z "$CHECKED_IPTABLES_W" ] ; then
        if iptables -S -w >/dev/null 2>&1 ; then
            IPTABLES_W=-w
        fi
        CHECKED_IPTABLES_W=1
    fi

    iptables $IPTABLES_W "$@"
}

# Add a rule to iptables, if it doesn't exist already
add_iptables_rule() {
    IPTABLES_TABLE="$1"
    shift 1
    if ! run_iptables -t $IPTABLES_TABLE -C "$@" >/dev/null 2>&1
    then
        run_iptables -t $IPTABLES_TABLE -A "$@" >/dev/null
    fi
}

# Delete a rule from iptables, if it exist
delete_iptables_rule() {
    IPTABLES_TABLE="$1"
    shift 1
    if run_iptables -t $IPTABLES_TABLE -C "$@" >/dev/null 2>&1
    then
        run_iptables -t $IPTABLES_TABLE -D "$@" >/dev/null
    fi
}

# Configure the ARP cache parameters for the given interface.  This
# makes containers react more quickly to a change in the MAC address
# associated with an IP address.
configure_arp_cache() {
    $2 sh -c "echo 5 >/proc/sys/net/ipv4/neigh/$1/base_reachable_time &&
              echo 2 >/proc/sys/net/ipv4/neigh/$1/delay_first_probe_time &&
              echo 1 >/proc/sys/net/ipv4/neigh/$1/ucast_solicit"
}

# Send out an unsolicated ARP response to update ARP cache entries
# accross the weave network.  We do this in addition to
# configure_arp_cache because a) with those ARP cache settings it
# still takes a few seconds to correct a stale ARP mapping, and b)
# there is a kernel bug that means that the base_reachable_time
# setting is not promptly obeyed
# (<https://git.kernel.org/cgit/linux/kernel/git/torvalds/linux.git/commit/?id=4bf6980dd0328530783fd657c776e3719b421d30>>).
arp_update() {
    # It's not the end of the world if this doesn't run - we configure
    # ARP caches so that stale entries will be noticed quickly.
    if command_exists arping ; then
        $3 arping -U -q -I $1 -c 1 ${2%/*}
    fi
}

create_bridge() {
    [ ! -d /sys/class/net/$BRIDGE ] && {
        ip link add name $BRIDGE type bridge
        ip link set dev $BRIDGE address 7a:$(od -txC -An -N5 /dev/urandom | tr \  : | tail -c+2)
        # Attempting to set the bridge MTU to a high value directly
        # fails. Bridges take the lowest MTU of their interfaces. So
        # instead we create a temporary interface with the desired
        # MTU, attach that to the bridge, and then remove it again.
        ip link add name v${CONTAINER_IFNAME}du mtu $MTU type dummy
        ip link set dev v${CONTAINER_IFNAME}du master $BRIDGE
        ip link del dev v${CONTAINER_IFNAME}du
        # Work around the situation where there are no rules allowing traffic
        # across our bridge. E.g. ufw
        add_iptables_rule filter FORWARD -i $BRIDGE -o $BRIDGE -j ACCEPT
        # create a chain for masquerading
        run_iptables -t nat -N WEAVE >/dev/null 2>&1 || true
        add_iptables_rule nat POSTROUTING -j WEAVE
    }
    if [ ! "$1" = "--without-ethtool" ] ; then
        ethtool -K $BRIDGE tx off >/dev/null
    fi

    ip link set dev $BRIDGE up

    # Configure the ARP cache parameters on the bridge interface for
    # the sake of 'weave expose'
    configure_arp_cache $BRIDGE
}

destroy_bridge() {
    if [ -d /sys/class/net/$BRIDGE ] ; then
        ip link del dev $BRIDGE
    fi
    run_iptables -t filter -D FORWARD -i $BRIDGE -o $BRIDGE -j ACCEPT 2>/dev/null || true
    run_iptables -t nat -F WEAVE >/dev/null 2>&1 || true
    run_iptables -t nat -D POSTROUTING -j WEAVE >/dev/null 2>&1 || true
    run_iptables -t nat -X WEAVE >/dev/null 2>&1 || true
}

docker_bridge_ip() {
    DOCKER_BRIDGE_IP=$(ip -4 addr show dev $DOCKER_BRIDGE | grep -m1 -o 'inet [.0-9]*')
    DOCKER_BRIDGE_IP=${DOCKER_BRIDGE_IP#inet }
}

# the following borrows from https://github.com/jpetazzo/pipework

# Set $NETNS to the network namespace of container $1, $LOCAL_IFNAME
# and $GUEST_IFNAME to suitable names for two ends of a veth pair,
# specific to the container, and execute args $2 $3 ... as a command.
# If an error is caused by container dying, swallow output from error.
with_container_netns () {
    CONTAINER="$1"
    CONTAINER_PID=$(docker inspect --format='{{.State.Pid}}' $CONTAINER)

    if [ "$CONTAINER_PID" = 0 ] ; then
        echo "Container $CONTAINER not running." >&2
        exit 1
    fi

    if [ "$CONTAINER_PID" = "<no value>" ] ; then
        echo "Container $CONTAINER unknown to Docker." >&2
        exit 1
    fi

    NETNS=$CONTAINER_PID
    [ ! -d /var/run/netns ] && mkdir -p /var/run/netns
    rm -f /var/run/netns/$NETNS
    ln -s $PROCFS/$CONTAINER_PID/ns/net /var/run/netns/$NETNS

    LOCAL_IFNAME="v${CONTAINER_IFNAME}pl${CONTAINER_PID}"
    GUEST_IFNAME="v${CONTAINER_IFNAME}pg${CONTAINER_PID}"
    IP_TMPOUT=/tmp/weave_ip_out_$$
    IP_TMPERR=/tmp/weave_ip_err_$$
    rm -f $IP_TMPOUT $IP_TMPERR

    # Run the wrapped command
    STATUS=0
    shift 1
    if ! "$@" >$IP_TMPOUT 2>$IP_TMPERR ; then
        STATUS=1
        if [ "$(docker inspect --format='{{.State.Pid}}' $CONTAINER)" != "$CONTAINER_PID" ] ; then
            echo "Container $CONTAINER died" >&2
        else
            echo "Failure during network configuration for container $CONTAINER:" >&2
            cat $IP_TMPERR >&2
        fi
    else
        cat $IP_TMPOUT
        cat $IP_TMPERR >&2
    fi
    rm -f $IP_TMPOUT $IP_TMPERR /var/run/netns/$NETNS
    return $STATUS
}

connect_container_to_bridge() {
    if [ -h "$PROCFS/$CONTAINER_PID/ns/net" -a -h "$PROCFS/$$/ns/net" -a "$(readlink $PROCFS/$CONTAINER_PID/ns/net)" = "$(readlink $PROCFS/$$/ns/net)" ] ; then
        echo "Container is running in the host network namespace, and therefore cannot be" >&2
        echo "connected to weave. Perhaps the container was started with --net=host." >&2
        return 1
    fi
    if ! ip link add name $LOCAL_IFNAME mtu $MTU type veth peer name $GUEST_IFNAME mtu $MTU ; then
        return 1
    fi

    if ! ethtool -K $GUEST_IFNAME tx off >/dev/null ||
        ! ip link set $LOCAL_IFNAME master $BRIDGE ||
        ! ip link set $LOCAL_IFNAME up ||
        ! ip link set $GUEST_IFNAME netns $NETNS ; then
        # failed before we assigned the veth to the container's
        # namespace
        ip link del $LOCAL_IFNAME type veth || true
        return 1
    fi

    if ! ip netns exec $NETNS ip link set $GUEST_IFNAME name $CONTAINER_IFNAME ||
       ! configure_arp_cache $CONTAINER_IFNAME "ip netns exec $NETNS" ; then
        return 1
    fi
}

launch() {
    if ! ip netns exec $NETNS ip link show eth0 >/dev/null ; then
        echo "Perhaps you are running the docker daemon with container networking disabled (-b=none)." >&2
        return 1
    fi
    connect_container_to_bridge &&
        ip netns exec $NETNS ethtool -K eth0 tx off >/dev/null &&
        ip netns exec $NETNS ip link set $CONTAINER_IFNAME up
}

attach() {
    if ip netns exec $NETNS ip link show $CONTAINER_IFNAME >/dev/null 2>&1 ; then
        for ADDR; do
            # container already has the expected network interface, so assume we set it up already;
            # just add the IP address.
            if ip netns exec $NETNS ip addr show dev $CONTAINER_IFNAME | grep -F $ADDR >/dev/null ; then
                # address was there already
                continue
            fi

            if ! ip netns exec $NETNS ip addr add $ADDR dev $CONTAINER_IFNAME ; then
                return 1
            fi
        done

        return 0
    fi

    if ! connect_container_to_bridge; then
        return 1
    fi

    for ADDR; do
        if ! ip netns exec $NETNS ip addr add $ADDR dev $CONTAINER_IFNAME; then
            return 1
        fi
    done

    if ! ip netns exec $NETNS ip link set $CONTAINER_IFNAME up ; then
        return 1
    fi

    # Route multicast packets across the weave network.
    if ! ip netns exec $NETNS ip route show | grep '^224\.0\.0\.0/4' >/dev/null ; then
        ip netns exec $NETNS ip route add 224.0.0.0/4 dev $CONTAINER_IFNAME
    fi

    arp_update $CONTAINER_IFNAME $1 "ip netns exec $NETNS"
}

detach() {
    for ADDR; do
        if ! ip netns exec $NETNS ip addr show dev $CONTAINER_IFNAME | grep -F $ADDR >/dev/null ; then
            # address is not there, leave the device alone
            continue
        fi

        if ! ip netns exec $NETNS ip addr del $ADDR dev $CONTAINER_IFNAME ; then
            return 1
        fi
    done

    if [ -n "$(ip netns exec $NETNS ip -f inet addr show dev $CONTAINER_IFNAME)" ] ; then
        # other addresses are left, leave the device alone
        return 0
    fi

    # Deleting the interface will delete the multicast route we set up
    ip netns exec $NETNS ip link del $CONTAINER_IFNAME type veth
}

# Call url $4 with http verb $3 on container $1 at port $2
http_call() {
    if ! status=$(docker inspect --format='{{.State.Running}} {{.NetworkSettings.IPAddress}}' $1 2>/dev/null); then
        echo "$1 container is not present; have you launched it?" >&2
        return 1
    fi
    case "$status" in
        "true ")
            echo "$1 container has no IP address; is Docker networking enabled?" >&2
            return 1
            ;;
        true*)
            ip="${status#true }"
            ;;
        *)
            echo "$1 container is not running." >&2
            return 1
            ;;
    esac
    shift 1
    http_call_ip $ip "$@"
}

http_call_ip() {
    ip="$1"
    port="$2"
    http_verb="$3"
    url="$4"
    shift 4
    curl -s -X $http_verb "$@" http://$ip:$port$url
}

# Perform operation $1 on container ID $2 to local DNS database at address $3
# This function is only called where we know $2 is a valid container name
tell_dns() {
    METHOD="$1"
    CONTAINER_ID="$2"
    shift 2

    if ! status=$(docker inspect --format='{{.State.Running}}' $DNS_CONTAINER_NAME 2>/dev/null) || [ "$status" != "true" ] ; then
        # weavedns not running - silently return
        return
    fi
    # get the long form of the container ID
    CONTAINER=$(docker inspect --format='{{.Id}}' $CONTAINER_ID 2>/dev/null)
    # extract IP address and routing prefix from CIDR
    MORE_ARGS=$(docker inspect --format='--data-urlencode fqdn={{.Config.Hostname}}.{{.Config.Domainname}}.' $CONTAINER 2>/dev/null) && true
    for ADDR; do
        http_call $DNS_CONTAINER_NAME $DNS_HTTP_PORT $METHOD /name/$CONTAINER/${ADDR%/*} $MORE_ARGS || true
    done
}

# Wait until container $1 on port $2 is alive enough to respond to its status call
wait_for_status() {
    TARGET_IP=$(docker inspect --format='{{.NetworkSettings.IPAddress}}' $1)
    WAIT_TIME=1
    while ! http_call_ip $TARGET_IP $2 GET /status >/dev/null && [ $WAIT_TIME -lt 4 ]; do
        if ! status=$(docker inspect --format='{{.State.Running}}' $1 2>/dev/null) || [ "$status" != "true" ] ; then
            echo "Container $1 died" >&2
            return 1
        fi
        sleep $WAIT_TIME
        WAIT_TIME=$((WAIT_TIME+1))
    done
    if [ $WAIT_TIME = 4 ]; then
        echo "Timed out waiting for $1 container to start." >&2
        return 1
    fi
    return 0
}

# Tell the newly-started weaveDNS about existing weave IPs
populate_dns() {
    if [ ! wait_for_status $DNS_CONTAINER_NAME $DNS_HTTP_PORT ] ; then
        echo "If running, it will not be pre-populated." >&2
        return 0
    fi
    for CONTAINER in $(docker ps -q --no-trunc); do
        MORE_ARGS=$(docker inspect --format='--data-urlencode fqdn={{.Config.Hostname}}.{{.Config.Domainname}}.' $CONTAINER 2>/dev/null) && true
        if CONTAINER_ADDRS=$(with_container_netns $CONTAINER container_weave_addrs 2>&1) ; then
            CONTAINER_IPS=$(echo "$CONTAINER_ADDRS" | grep -o 'inet .*' | sed -e 's/inet \([^/]*\)\/\(.*\)/\1/')
            for IP in $CONTAINER_IPS; do
                http_call_ip $TARGET_IP $DNS_HTTP_PORT PUT /name/$CONTAINER/$IP $MORE_ARGS
            done
        fi
    done
}

# Tell the newly-started weave IP allocator about existing weave IPs
populate_ipam() {
    wait_for_status $CONTAINER_NAME $HTTP_PORT
    for CONTAINER in $(docker ps -q --no-trunc); do
        if CONTAINER_ADDRS=$(with_container_netns $CONTAINER container_weave_addrs 2>&1) ; then
            CONTAINER_IPS=$(echo "$CONTAINER_ADDRS" | grep -o 'inet .*' | sed -e 's/inet \([^/]*\)\/\(.*\)/\1/')
            for IP in $CONTAINER_IPS; do
                http_call_ip $TARGET_IP $HTTP_PORT PUT /ip/$CONTAINER/$IP
            done
        fi
    done
}

# Check that a container named $1 with image $2 is not running
check_not_running() {
    case $(docker inspect --format='{{.State.Running}} {{.Config.Image}}' $1 2>/dev/null) in
        "true $2")
            echo "$1 is already running." >&2
            exit 1
            ;;
        "true $2:"*)
            echo "$1 is already running." >&2
            exit 1
            ;;
        "false $2")
            docker rm $1 >/dev/null
            ;;
        "false $2:"*)
            docker rm $1 >/dev/null
            ;;
        true*)
            echo "Found another running container named '$1'. Aborting." >&2
            exit 1
            ;;
        false*)
            echo "Found another container named '$1'. Aborting." >&2
            exit 1
            ;;
    esac
}

container_weave_addrs() {
    ip netns exec $NETNS ip addr show dev $CONTAINER_IFNAME
}

uname -s -r | sed -n -e 's|^\([^ ]*\) \([0-9][0-9]*\)\.\([0-9][0-9]*\).*|\1 \2 \3|p' | {
    if ! read sys maj min ; then
      echo "ERROR: Unable to parse operating system version $(uname -s -r)" >&2
      exit 1
    fi

    if [ "$sys" != 'Linux' ] ; then
        echo "ERROR: Operating systems other than Linux are not supported (you have $(uname -s -r))" >&2
        exit 1
    fi

    if ! [ \( "$maj" -eq 3 -a "$min" -ge 5 \) -o "$maj" -gt 3 ] ; then
        echo "WARNING: Linux kernel version 3.5 or newer is required (you have ${maj}.${min})" >&2
    fi
}

ask_version() {
    if ! DOCKERIMAGE=$(docker inspect --format='{{.Image}}' $1 2>/dev/null) ; then
            if ! DOCKERIMAGE=$(docker inspect --format='{{.Id}}' $2 2>/dev/null) ; then
                echo "Unable to find $2 image." >&2
            fi
    fi
    [ -n "$DOCKERIMAGE" ] && docker run --rm $DOCKERIMAGE --version
}

if ! command_exists ip ; then
    echo "ERROR: ip utility is missing. Please install it." >&2
    exit 1
fi

if ! ip netns list >/dev/null 2>&1 ; then
    echo "ERROR: $(ip -V) does not support network namespaces." >&2
    echo "       Please install iproute2-ss111010 or later." >&2
    exit 1
fi

if ! DOCKER_VERSION=$(docker -v | sed -n -e 's|^Docker version \([0-9][0-9]*\.[0-9][0-9]*\.[0-9][0-9]*\).*|\1|p') || [ -z "$DOCKER_VERSION" ] ; then
    echo "ERROR: Unable to parse docker version" >&2
    exit 1
fi

# guard against https://github.com/docker/docker/issues/8632
if [ "$DOCKER_VERSION" = "1.3.0" ] ; then
    echo "You are running Docker version $DOCKER_VERSION, which contains a bug that prevents weave from working properly. Please upgrade." >&2
    exit 1
fi

DOCKER_VERSION_MAJOR=$(echo "$DOCKER_VERSION" | cut -d. -f 1)
DOCKER_VERSION_MINOR=$(echo "$DOCKER_VERSION" | cut -d. -f 2)
DOCKER_VERSION_PATCH=$(echo "$DOCKER_VERSION" | cut -d. -f 3)

case "$COMMAND" in
    setup)
        for img in $IMAGE $DNS_IMAGE $EXEC_IMAGE ; do
            docker pull $img
        done
        ;;
    # intentionally undocumented since it assumes knowledge of weave
    # internals
    create-bridge)
        create_bridge --without-ethtool
        ;;
    launch)
        check_not_running $CONTAINER_NAME $BASE_IMAGE
        create_bridge
        # We set the router name to the bridge mac since that is
        # stable across re-creations of the containers.
        #
        # TODO use the mac of one of the physical host interfaces
        # (eth0, wlan0, etc) so the name becomes stable across host
        # restarts.
        MACADDR=$(cat /sys/class/net/$BRIDGE/address)
        # backward compatibility...
        if is_cidr "$1" ; then
            echo "WARNING: $1 parameter ignored; 'weave launch' no longer takes a CIDR as the first parameter" >&2
            shift 1
        fi
        NICKNAME=$(hostname)
        while true; do
            case "$1" in
                -password)
                    [ $# -gt 1 ] || usage
                    WEAVE_PASSWORD="$2"
                    export WEAVE_PASSWORD
                    shift 2
                    ;;
                -nickname)
                    [ $# -gt 1 ] || usage
                    NICKNAME="$2"
                    shift 2
                    ;;
                *)
                    break
                    ;;
            esac
        done
        # Set WEAVE_DOCKER_ARGS in the environment in order to supply
        # additional parameters, such as resource limits, to docker
        # when launching the weave container.
        CONTAINER=$(docker run --privileged -d --name=$CONTAINER_NAME \
            -p $PORT:$PORT/tcp -p $PORT:$PORT/udp -e WEAVE_PASSWORD -v /var/run/docker.sock:/var/run/docker.sock \
            $WEAVE_DOCKER_ARGS $IMAGE -iface $CONTAINER_IFNAME -name $MACADDR -nickname "$NICKNAME" "$@")
        with_container_netns $CONTAINER launch >/dev/null
        populate_ipam
        echo $CONTAINER
        ;;
    launch-dns)
        [ $# -gt 0 ] || usage
        CIDR=$1
        validate_cidr $CIDR
        shift 1
        check_not_running $DNS_CONTAINER_NAME $BASE_DNS_IMAGE
        create_bridge
        docker_bridge_ip
        # Set WEAVEDNS_DOCKER_ARGS in the environment in order to supply
        # additional parameters, such as resource limits, to docker
        # when launching the weave container.
        DNS_CONTAINER=$(docker run --privileged -d --name=$DNS_CONTAINER_NAME \
            -p $DOCKER_BRIDGE_IP:53:53/udp -v /var/run/docker.sock:/var/run/docker.sock \
            $WEAVEDNS_DOCKER_ARGS $DNS_IMAGE -iface $CONTAINER_IFNAME "$@")
        with_container_netns $DNS_CONTAINER attach $CIDR >/dev/null
        populate_dns
        echo $DNS_CONTAINER
        ;;
    connect)
        [ $# -eq 1 ] || usage
        http_call $CONTAINER_NAME $HTTP_PORT POST /connect -d "peer=$1"
        ;;
    forget)
        [ $# -eq 1 ] || usage
        http_call $CONTAINER_NAME $HTTP_PORT POST /forget -d "peer=$1"
        ;;
    status)
        http_call $CONTAINER_NAME $HTTP_PORT GET /status || true
        echo
        http_call $DNS_CONTAINER_NAME $DNS_HTTP_PORT GET /status || true
        ;;
    ps)
        [ $# -eq 0 ] || usage
        for CONTAINER_ID in $(docker ps -q) ; do
            if CONTAINER_ADDRS=$(with_container_netns $CONTAINER_ID container_weave_addrs 2>&1) ; then
                CONTAINER_MAC=$(echo "$CONTAINER_ADDRS" | grep -o 'link/ether .*' | cut -d ' ' -f 2)
                CONTAINER_IPS=$(echo "$CONTAINER_ADDRS" | grep -o 'inet .*'       | cut -d ' ' -f 2)
                echo $CONTAINER_ID $CONTAINER_MAC $CONTAINER_IPS
            fi
        done
        ;;
    version)
        [ $# -eq 0 ] || usage
        echo weave script $SCRIPT_VERSION
        ask_version $CONTAINER_NAME $IMAGE
        ask_version $DNS_CONTAINER_NAME $DNS_IMAGE
        if ! EXEC_IMAGE_ID=$(docker inspect --format='{{.Id}}' $EXEC_IMAGE 2>/dev/null) ; then
            echo "Unable to find $EXEC_IMAGE image." >&2
        else
            EXEC_VERSION=$(docker images --no-trunc | grep $EXEC_IMAGE_ID | grep -v latest | tr -s ' ' | cut -d ' ' -f 2 | tr "\n" ' ')
            if [ -n "$EXEC_VERSION" ] ; then
                echo "weave exec $EXEC_VERSION"
            else
                echo "weave exec (unreleased version)"
            fi
        fi
        ;;
    run)
        [ $# -gt 0 ] || usage
        if [ "$LOCAL" = "--local" ]; then
            dns_args "$@"
        else
            DNS_ARGS=$(exec_remote dns-args "$@")
            [ "$1" = "--with-dns" ] && shift 1
        fi
<<<<<<< HEAD
        if is_cidr "$1" ; then
            CIDR=$1
            shift 1
        fi
        CONTAINER=$(docker run $DNS_ARG $DNS_SEARCH_ARG -d "$@")
        if [ "$LOCAL" = "--local" ]; then
            create_bridge
            if [ -z "$CIDR" ] ; then
                CIDR="$(http_call $CONTAINER_NAME $HTTP_PORT GET /ip/$CONTAINER)"
            fi
            with_container_netns $CONTAINER attach $CIDR >/dev/null
            tell_dns PUT $CONTAINER $CIDR
=======
        collect_cidr_args "$@"
        shift $CIDR_COUNT
        CONTAINER=$(docker run $DNS_ARGS -d "$@")
        if [ "$LOCAL" = "--local" ]; then
            create_bridge
            with_container_netns $CONTAINER attach $CIDR_ARGS >/dev/null
            tell_dns PUT $CONTAINER $CIDR_ARGS
>>>>>>> 254b837a
        else
            exec_remote attach $CIDR_ARGS $CONTAINER
        fi
        echo $CONTAINER
        ;;
    dns-args)
        dns_args "$@"
        echo -n $DNS_ARGS
        ;;
    start)
        [ $# -gt 1 ] || usage
        collect_cidr_args "$@"
        shift $CIDR_COUNT
        CONTAINER_ID="$1"
        create_bridge
        CONTAINER=$(docker start $CONTAINER_ID)
        with_container_netns $CONTAINER_ID attach $CIDR_ARGS >/dev/null
        tell_dns PUT $CONTAINER_ID $CIDR_ARGS
        echo $CONTAINER
        ;;
    attach)
<<<<<<< HEAD
        [ $# -gt 0 ] || usage
        create_bridge
        if is_cidr "$1" ; then
            CIDR=$1
            shift 1
        else
            CIDR="$(http_call $CONTAINER_NAME $HTTP_PORT GET /ip/$1)"
        fi
        with_container_netns $1 attach $CIDR >/dev/null
        tell_dns PUT $1 $CIDR
=======
        [ $# -gt 1 ] || usage
        collect_cidr_args "$@"
        shift $CIDR_COUNT
        CONTAINER_ID="$1"
        create_bridge
        with_container_netns $CONTAINER_ID attach $CIDR_ARGS >/dev/null
        tell_dns PUT $CONTAINER_ID $CIDR_ARGS
>>>>>>> 254b837a
        ;;
    detach)
        [ $# -gt 1 ] || usage
        collect_cidr_args "$@"
        shift $CIDR_COUNT
        CONTAINER_ID="$1"
        with_container_netns $CONTAINER_ID detach $CIDR_ARGS >/dev/null
        tell_dns DELETE $CONTAINER_ID $CIDR_ARGS
        ;;
    expose)
        [ $# -gt 0 ] || usage
        for CIDR; do
            validate_cidr $CIDR
            create_bridge --without-ethtool
            if ! ip addr show dev $BRIDGE | grep -qF $CIDR
            then
                ip addr add dev $BRIDGE $CIDR
                arp_update $BRIDGE $CIDR
                add_iptables_rule nat WEAVE -o $BRIDGE ! -s $CIDR -j MASQUERADE
                add_iptables_rule nat WEAVE -s $CIDR ! -o $BRIDGE -j MASQUERADE
            fi
        done
        ;;
    hide)
        [ $# -gt 0 ] || usage
        for CIDR; do
            validate_cidr $CIDR
            create_bridge --without-ethtool
            if ip addr show dev $BRIDGE | grep -qF $CIDR
            then
                ip addr del dev $BRIDGE $CIDR
                delete_iptables_rule nat WEAVE -o $BRIDGE ! -s $CIDR -j MASQUERADE
                delete_iptables_rule nat WEAVE -s $CIDR ! -o $BRIDGE -j MASQUERADE
            fi
        done
        ;;
    stop)
        [ $# -eq 0 ] || usage
        if ! docker stop $CONTAINER_NAME >/dev/null 2>&1 ; then
            echo "Weave is not running." >&2
        fi
        docker rm -f $CONTAINER_NAME >/dev/null 2>&1 || true
        conntrack -D -p udp --dport $PORT >/dev/null 2>&1 || true
        ;;
    stop-dns)
        [ $# -eq 0 ] || usage
        if ! docker stop $DNS_CONTAINER_NAME >/dev/null 2>&1 ; then
            echo "WeaveDNS is not running." >&2
        fi
        docker rm -f $DNS_CONTAINER_NAME >/dev/null 2>&1 || true
        ;;
    reset)
        [ $# -eq 0 ] || usage
        http_call $CONTAINER_NAME $HTTP_PORT POST /tombstone-self || true
        docker stop  $CONTAINER_NAME     >/dev/null 2>&1 || true
        docker stop  $DNS_CONTAINER_NAME >/dev/null 2>&1 || true
        docker rm -f $CONTAINER_NAME     >/dev/null 2>&1 || true
        docker rm -f $DNS_CONTAINER_NAME >/dev/null 2>&1 || true
        conntrack -D -p udp --dport $PORT >/dev/null 2>&1 || true
        destroy_bridge
        for LOCAL_IFNAME in $(ip link show | grep v${CONTAINER_IFNAME}pl | cut -d ' ' -f 2 | tr -d ':') ; do
            ip link del $LOCAL_IFNAME
        done
        ;;
    *)
        echo "Unknown weave command '$COMMAND'" >&2
        usage
        ;;
esac<|MERGE_RESOLUTION|>--- conflicted
+++ resolved
@@ -19,17 +19,10 @@
     echo "weave launch-dns <cidr>"
     echo "weave connect    <peer>"
     echo "weave forget     <peer>"
-<<<<<<< HEAD
-    echo "weave run        [--with-dns] [<cidr>] <docker run args> ..."
-    echo "weave start      <cidr> <container_id>"
-    echo "weave attach     [<cidr>] <container_id>"
-    echo "weave detach     <cidr> <container_id>"
-=======
-    echo "weave run        [--with-dns] <cidr> [<cidr> ...] <docker run args> ..."
-    echo "weave start      <cidr> [<cidr> ...] <container_id>"
-    echo "weave attach     <cidr> [<cidr> ...] <container_id>"
+    echo "weave run        [--with-dns] [<cidr> ...] <docker run args> ..."
+    echo "weave start      [<cidr> ...] <container_id>"
+    echo "weave attach     [<cidr> ...] <container_id>"
     echo "weave detach     <cidr> [<cidr> ...] <container_id>"
->>>>>>> 254b837a
     echo "weave expose     <cidr>"
     echo "weave hide       <cidr>"
     echo "weave ps"
@@ -707,28 +700,16 @@
             DNS_ARGS=$(exec_remote dns-args "$@")
             [ "$1" = "--with-dns" ] && shift 1
         fi
-<<<<<<< HEAD
-        if is_cidr "$1" ; then
-            CIDR=$1
-            shift 1
-        fi
-        CONTAINER=$(docker run $DNS_ARG $DNS_SEARCH_ARG -d "$@")
-        if [ "$LOCAL" = "--local" ]; then
-            create_bridge
-            if [ -z "$CIDR" ] ; then
-                CIDR="$(http_call $CONTAINER_NAME $HTTP_PORT GET /ip/$CONTAINER)"
-            fi
-            with_container_netns $CONTAINER attach $CIDR >/dev/null
-            tell_dns PUT $CONTAINER $CIDR
-=======
         collect_cidr_args "$@"
         shift $CIDR_COUNT
         CONTAINER=$(docker run $DNS_ARGS -d "$@")
         if [ "$LOCAL" = "--local" ]; then
             create_bridge
+            if [ $CIDR_COUNT -eq 0 ] ; then
+                CIDR_ARGS="$(http_call $CONTAINER_NAME $HTTP_PORT GET /ip/$CONTAINER)"
+            fi
             with_container_netns $CONTAINER attach $CIDR_ARGS >/dev/null
             tell_dns PUT $CONTAINER $CIDR_ARGS
->>>>>>> 254b837a
         else
             exec_remote attach $CIDR_ARGS $CONTAINER
         fi
@@ -745,31 +726,24 @@
         CONTAINER_ID="$1"
         create_bridge
         CONTAINER=$(docker start $CONTAINER_ID)
+        if [ $CIDR_COUNT -eq 0 ] ; then
+            CIDR_ARGS="$(http_call $CONTAINER_NAME $HTTP_PORT GET /ip/$CONTAINER)"
+        fi
         with_container_netns $CONTAINER_ID attach $CIDR_ARGS >/dev/null
         tell_dns PUT $CONTAINER_ID $CIDR_ARGS
         echo $CONTAINER
         ;;
     attach)
-<<<<<<< HEAD
-        [ $# -gt 0 ] || usage
-        create_bridge
-        if is_cidr "$1" ; then
-            CIDR=$1
-            shift 1
-        else
-            CIDR="$(http_call $CONTAINER_NAME $HTTP_PORT GET /ip/$1)"
-        fi
-        with_container_netns $1 attach $CIDR >/dev/null
-        tell_dns PUT $1 $CIDR
-=======
         [ $# -gt 1 ] || usage
         collect_cidr_args "$@"
         shift $CIDR_COUNT
         CONTAINER_ID="$1"
+        if [ $CIDR_COUNT -eq 0 ] ; then
+            CIDR_ARGS="$(http_call $CONTAINER_NAME $HTTP_PORT GET /ip/$CONTAINER)"
+        fi
         create_bridge
         with_container_netns $CONTAINER_ID attach $CIDR_ARGS >/dev/null
         tell_dns PUT $CONTAINER_ID $CIDR_ARGS
->>>>>>> 254b837a
         ;;
     detach)
         [ $# -gt 1 ] || usage
