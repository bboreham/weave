--- conflicted
+++ resolved
@@ -120,13 +120,7 @@
 	if leader == alloc.ourName {
 		// I'm the winner; take control of the whole universe
 		alloc.ring.ClaimItAll()
-<<<<<<< HEAD
-		// Per RFC1122, don't allocate the first (network) and last (broadcast) addresses
-		alloc.ring.ReportFree(utils.Add(alloc.universeStart, 1), alloc.universeSize-2)
-		alloc.spaceSet.Add(utils.Add(alloc.universeStart, 1), alloc.universeSize-2)
-=======
 		alloc.considerNewSpaces()
->>>>>>> 68943406
 		alloc.Infof("I was elected leader of the universe %s", alloc.string())
 		alloc.checkPending()
 	} else {
