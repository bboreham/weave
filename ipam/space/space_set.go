--- conflicted
+++ resolved
@@ -62,18 +62,12 @@
 	s.spaces[i] = &newspace               // put in new element
 }
 
-<<<<<<< HEAD
 func (s *Set) Clear() {
 	s.spaces = s.spaces[:0]
 }
 
-// Exists returns true if space described by (start, size) exists
-// in this set.
-func (s *Set) Exists(start net.IP, size uint32) bool {
-=======
 // Get returns the space found at start.
 func (s *Set) Get(start net.IP) (*Space, bool) {
->>>>>>> 9145fcc4
 	// TODO consider keeping s.spaces sorted to make this
 	// quicker.
 	for _, space := range s.spaces {
