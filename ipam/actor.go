--- conflicted
+++ resolved
@@ -157,23 +157,11 @@
 			case gossipUnicast:
 				switch q.bytes[0] {
 				case msgLeaderElected:
-<<<<<<< HEAD
 					q.resultChan <- alloc.handleLeaderElected()
-=======
-					// some other peer decided we were the leader:
-					// if we already have tokens then they didn't get the memo; repeat
-					if !alloc.ring.Empty() {
-						alloc.gossip.GossipBroadcast(alloc.ring.GossipState())
-					} else {
-						// re-run the election here to avoid races
-						alloc.electLeaderIfNecessary()
-					}
-					q.resultChan <- nil
 				case msgSpaceRequest:
 					// some other peer asked us for space
 					alloc.donateSpace(q.sender)
 					q.resultChan <- nil
->>>>>>> 74d70e99
 				}
 			case gossipBroadcast:
 				q.resultChan <- alloc.ring.OnGossipBroadcast(q.bytes)
