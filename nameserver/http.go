--- conflicted
+++ resolved
@@ -19,21 +19,11 @@
 
 func ListenHttp(version string, server *DNSServer, domain string, db Zone, port int) {
 
-<<<<<<< HEAD
-	http.HandleFunc("/status", func(w http.ResponseWriter, r *http.Request) {
-		if r.Method != "GET" {
-			http.Error(w, "Method not allowed", http.StatusMethodNotAllowed)
-		} else {
+	muxRouter := mux.NewRouter()
+
+	muxRouter.Methods("GET").Path("/status").HandlerFunc(func(w http.ResponseWriter, r *http.Request) {
 			io.WriteString(w, fmt.Sprintln("weave DNS", version))
 			io.WriteString(w, server.Status())
-		}
-	})
-=======
-	muxRouter := mux.NewRouter()
->>>>>>> e15f52b4
-
-	muxRouter.Methods("GET").Path("/status").HandlerFunc(func(w http.ResponseWriter, r *http.Request) {
-		io.WriteString(w, "ok")
 	})
 
 	muxRouter.Methods("PUT").Path("/name/{id:.+}/{ip:.+}").HandlerFunc(func(w http.ResponseWriter, r *http.Request) {
