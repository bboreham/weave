--- conflicted
+++ resolved
@@ -62,7 +62,12 @@
             - name: weave
               command:
                 - /home/weave/launch.sh
-              env: []
+              env:
+                - name: HOSTNAME
+                  valueFrom:
+                    fieldRef:
+                      apiVersion: v1
+                      fieldPath: spec.nodeName
               image: 'weaveworks/weave-kube:latest'
               imagePullPolicy: Always
               livenessProbe:
@@ -124,52 +129,5 @@
               hostPath:
                 path: /var/lib/dbus
             - name: lib-modules
-<<<<<<< HEAD
               hostPath:
-                path: /lib/modules
-=======
-              mountPath: /lib/modules
-          resources:
-            requests:
-              cpu: 10m
-        - name: weave-npc
-          image: weaveworks/weave-npc:latest
-          imagePullPolicy: Always
-          resources:
-            requests:
-              cpu: 10m
-          securityContext:
-            privileged: true
-          env:
-          - name: HOSTNAME
-            valueFrom:
-              fieldRef:
-                apiVersion: v1
-                fieldPath: spec.nodeName
-      restartPolicy: Always
-      tolerations:
-      - key: node-role.kubernetes.io/master
-        effect: NoSchedule
-      serviceAccountName: weave-net
-      securityContext:
-        seLinuxOptions:
-          type: spc_t
-      volumes:
-        - name: weavedb
-          emptyDir: {}
-        - name: cni-bin
-          hostPath:
-            path: /opt
-        - name: cni-bin2
-          hostPath:
-            path: /home
-        - name: cni-conf
-          hostPath:
-            path: /etc
-        - name: dbus
-          hostPath:
-            path: /var/lib/dbus
-        - name: lib-modules
-          hostPath:
-            path: /lib/modules
->>>>>>> 6bd11a42
+                path: /lib/modules