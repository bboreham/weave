package main

import (
	"code.google.com/p/gopacket/layers"
	"crypto/sha256"
	"flag"
	"fmt"
	"github.com/davecheney/profile"
	lg "github.com/zettio/weave/common"
	"github.com/zettio/weave/ipam"
	weavenet "github.com/zettio/weave/net"
	weave "github.com/zettio/weave/router"
	"io"
	"log"
	"net"
	"net/http"
	"os"
	"os/signal"
	"runtime"
	"syscall"
)

var version = "(unreleased version)"

func main() {

	log.SetPrefix(weave.Protocol + " ")
	log.SetFlags(log.Ldate | log.Ltime | log.Lmicroseconds)

	procs := runtime.NumCPU()
	// packet sniffing can block an OS thread, so we need one thread
	// for that plus at least one more.
	if procs < 2 {
		procs = 2
	}
	runtime.GOMAXPROCS(procs)

	var (
		justVersion bool
		ifaceName   string
		routerName  string
		password    string
		wait        int
		debug       bool
		pktdebug    bool
		prof        string
		peers       []string
		connLimit   int
		bufSz       int
	)

	flag.BoolVar(&justVersion, "version", false, "print version and exit")
	flag.StringVar(&ifaceName, "iface", "", "name of interface to read from")
	flag.StringVar(&routerName, "name", "", "name of router (defaults to MAC)")
	flag.StringVar(&password, "password", "", "network password")
	flag.IntVar(&wait, "wait", 0, "number of seconds to wait for interface to be created and come up (defaults to 0, i.e. don't wait)")
	flag.BoolVar(&pktdebug, "pktdebug", false, "enable per-packet debug logging")
	flag.BoolVar(&debug, "debug", false, "enable debug logging")
	flag.StringVar(&prof, "profile", "", "enable profiling and write profiles to given path")
	flag.IntVar(&connLimit, "connlimit", 10, "connection limit (defaults to 10, set to 0 for unlimited)")
	flag.IntVar(&bufSz, "bufsz", 8, "capture buffer size in MB (defaults to 8MB)")
	flag.Parse()
	peers = flag.Args()

	lg.InitDefaultLogging(debug)
	if justVersion {
		io.WriteString(os.Stdout, fmt.Sprintf("weave router %s\n", version))
		os.Exit(0)
	}

	options := make(map[string]string)
	flag.Visit(func(f *flag.Flag) {
		value := f.Value.String()
		if f.Name == "password" {
			value = "<elided>"
		}
		options[f.Name] = value
	})
	log.Println("Command line options:", options)
	log.Println("Command line peers:", peers)

	if ifaceName == "" {
		fmt.Println("Missing required parameter 'iface'")
		os.Exit(1)
	}
	iface, err := weavenet.EnsureInterface(ifaceName, wait)
	if err != nil {
		log.Fatal(err)
	}

	if routerName == "" {
		routerName = iface.HardwareAddr.String()
	}

	ourName, err := weave.PeerNameFromUserInput(routerName)
	if err != nil {
		log.Fatal(err)
	}

	if password == "" {
		password = os.Getenv("WEAVE_PASSWORD")
	}
	if password == "" {
		log.Println("Communication between peers is unencrypted.")
	} else {
		log.Println("Communication between peers is encrypted.")
	}

	var logFrame func(string, []byte, *layers.Ethernet)
	if pktdebug {
		logFrame = func(prefix string, frame []byte, eth *layers.Ethernet) {
			h := fmt.Sprintf("%x", sha256.Sum256(frame))
			if eth == nil {
				log.Println(prefix, len(frame), "bytes (", h, ")")
			} else {
				log.Println(prefix, len(frame), "bytes (", h, "):", eth.SrcMAC, "->", eth.DstMAC)
			}
		}
	} else {
		logFrame = func(prefix string, frame []byte, eth *layers.Ethernet) {}
	}

	if prof != "" {
		p := *profile.CPUProfile
		p.ProfilePath = prof
		defer profile.Start(&p).Stop()
	}

	router := weave.NewRouter(iface, ourName, []byte(password), connLimit, bufSz*1024*1024, logFrame)
<<<<<<< HEAD
	router.NewGossip("topology", router)
=======
	log.Println("Our name is", router.Ourself.Name)
>>>>>>> fa69c210
	router.Start()
	for _, peer := range peers {
		if addr, err := net.ResolveTCPAddr("tcp4", weave.NormalisePeerAddr(peer)); err == nil {
			router.ConnectionMaker.InitiateConnection(addr.String())
		} else {
			log.Fatal(err)
		}
	}
	allocator := ipam.NewAllocator(ourName, router.Ourself.UID, net.ParseIP("10.0.1.1"), 253)
	allocator.SetGossip(router.NewGossip("IPallocation", allocator))
	allocator.Start()
	allocator.HandleHttp()
	go handleHttp(router, allocator)
	handleSignals(router)
}

<<<<<<< HEAD
func handleHttp(router *weave.Router, alloc *ipam.Allocator) {
=======
func handleHttp(router *weave.Router) {
	encryption := "off"
	if router.Password != nil && len(*router.Password) > 0 {
		encryption = "on"
	}
>>>>>>> fa69c210
	http.HandleFunc("/status", func(w http.ResponseWriter, r *http.Request) {
		io.WriteString(w, fmt.Sprintln("weave router", version))
		io.WriteString(w, fmt.Sprintln("Encryption", encryption))
		io.WriteString(w, router.Status())
		io.WriteString(w, fmt.Sprintln(alloc))
	})
	http.HandleFunc("/connect", func(w http.ResponseWriter, r *http.Request) {
		peer := r.FormValue("peer")
		if addr, err := net.ResolveTCPAddr("tcp4", weave.NormalisePeerAddr(peer)); err == nil {
			router.ConnectionMaker.InitiateConnection(addr.String())
		} else {
			http.Error(w, fmt.Sprint("invalid peer address: ", err), http.StatusBadRequest)
		}
	})
	address := fmt.Sprintf(":%d", weave.HttpPort)
	err := http.ListenAndServe(address, nil)
	if err != nil {
		log.Fatal("Unable to create http listener: ", err)
	}
}

func handleSignals(router *weave.Router) {
	sigs := make(chan os.Signal, 1)
	signal.Notify(sigs, syscall.SIGQUIT, syscall.SIGUSR1)
	buf := make([]byte, 1<<20)
	for {
		sig := <-sigs
		switch sig {
		case syscall.SIGQUIT:
			runtime.Stack(buf, true)
			log.Printf("=== received SIGQUIT ===\n*** goroutine dump...\n%s\n*** end\n", buf)
		case syscall.SIGUSR1:
			log.Printf("=== received SIGUSR1 ===\n*** status...\n%s\n*** end\n", router.Status())
		}
	}
}<|MERGE_RESOLUTION|>--- conflicted
+++ resolved
@@ -127,11 +127,7 @@
 	}
 
 	router := weave.NewRouter(iface, ourName, []byte(password), connLimit, bufSz*1024*1024, logFrame)
-<<<<<<< HEAD
-	router.NewGossip("topology", router)
-=======
 	log.Println("Our name is", router.Ourself.Name)
->>>>>>> fa69c210
 	router.Start()
 	for _, peer := range peers {
 		if addr, err := net.ResolveTCPAddr("tcp4", weave.NormalisePeerAddr(peer)); err == nil {
@@ -148,15 +144,11 @@
 	handleSignals(router)
 }
 
-<<<<<<< HEAD
 func handleHttp(router *weave.Router, alloc *ipam.Allocator) {
-=======
-func handleHttp(router *weave.Router) {
 	encryption := "off"
 	if router.Password != nil && len(*router.Password) > 0 {
 		encryption = "on"
 	}
->>>>>>> fa69c210
 	http.HandleFunc("/status", func(w http.ResponseWriter, r *http.Request) {
 		io.WriteString(w, fmt.Sprintln("weave router", version))
 		io.WriteString(w, fmt.Sprintln("Encryption", encryption))
