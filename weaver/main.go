package main

import (
	"code.google.com/p/gopacket/layers"
	"crypto/sha256"
	"flag"
	"fmt"
	"github.com/davecheney/profile"
	"github.com/gorilla/mux"
	lg "github.com/zettio/weave/common"
	"github.com/zettio/weave/ipam"
	weavenet "github.com/zettio/weave/net"
	weave "github.com/zettio/weave/router"
	"io"
	"log"
	"net"
	"net/http"
	"os"
	"os/signal"
	"runtime"
	"syscall"
)

var version = "(unreleased version)"

func main() {

	log.SetPrefix(weave.Protocol + " ")
	log.SetFlags(log.Ldate | log.Ltime | log.Lmicroseconds)

	procs := runtime.NumCPU()
	// packet sniffing can block an OS thread, so we need one thread
	// for that plus at least one more.
	if procs < 2 {
		procs = 2
	}
	runtime.GOMAXPROCS(procs)

	var (
		justVersion bool
		ifaceName   string
		routerName  string
		nickName    string
		password    string
		wait        int
		debug       bool
		pktdebug    bool
		prof        string
		peers       []string
		connLimit   int
		bufSz       int
		allocCIDR   string
		apiPath     string
	)

	flag.BoolVar(&justVersion, "version", false, "print version and exit")
	flag.StringVar(&ifaceName, "iface", "", "name of interface to read from")
	flag.StringVar(&routerName, "name", "", "name of router (defaults to MAC)")
	flag.StringVar(&nickName, "nickname", "", "nickname of peer (defaults to hostname)")
	flag.StringVar(&password, "password", "", "network password")
	flag.IntVar(&wait, "wait", 0, "number of seconds to wait for interface to be created and come up (defaults to 0, i.e. don't wait)")
	flag.BoolVar(&pktdebug, "pktdebug", false, "enable per-packet debug logging")
	flag.BoolVar(&debug, "debug", false, "enable debug logging")
	flag.StringVar(&prof, "profile", "", "enable profiling and write profiles to given path")
	flag.IntVar(&connLimit, "connlimit", 10, "connection limit (defaults to 10, set to 0 for unlimited)")
	flag.IntVar(&bufSz, "bufsz", 8, "capture buffer size in MB (defaults to 8MB)")
	flag.StringVar(&allocCIDR, "alloc", "", "CIDR of IP address space to allocate within")
	flag.StringVar(&apiPath, "api", "unix:///var/run/docker.sock", "Path to Docker API socket")
	flag.Parse()
	peers = flag.Args()

	lg.InitDefaultLogging(debug)
	if justVersion {
		fmt.Printf("weave router %s\n", version)
		os.Exit(0)
	}

	options := make(map[string]string)
	flag.Visit(func(f *flag.Flag) {
		value := f.Value.String()
		if f.Name == "password" {
			value = "<elided>"
		}
		options[f.Name] = value
	})
	log.Println("Command line options:", options)
	log.Println("Command line peers:", peers)

	if ifaceName == "" {
		fmt.Println("Missing required parameter 'iface'")
		os.Exit(1)
	}
	iface, err := weavenet.EnsureInterface(ifaceName, wait)
	if err != nil {
		log.Fatal(err)
	}

	if routerName == "" {
		routerName = iface.HardwareAddr.String()
	}

	if nickName == "" {
		nickName, err = os.Hostname()
		if err != nil {
			log.Fatal(err)
		}
	}

	ourName, err := weave.PeerNameFromUserInput(routerName)
	if err != nil {
		log.Fatal(err)
	}

	if password == "" {
		password = os.Getenv("WEAVE_PASSWORD")
	}

	var pwSlice []byte
	if password == "" {
		log.Println("Communication between peers is unencrypted.")
	} else {
		pwSlice = []byte(password)
		log.Println("Communication between peers is encrypted.")
	}

	if prof != "" {
		p := *profile.CPUProfile
		p.ProfilePath = prof
		defer profile.Start(&p).Stop()
	}

<<<<<<< HEAD
	router := weave.NewRouter(iface, ourName, nickName, pwSlice, connLimit, bufSz*1024*1024, logFrameFunc(pktdebug))
	log.Println("Our name is", router.Ourself.Name, "("+router.Ourself.NickName+")")
=======
	router := weave.NewRouter(iface, ourName, nickName, pwSlice, connLimit, bufSz*1024*1024, logFrameFunc(debug))
	log.Println("Our name is", router.Ourself.FullName())
>>>>>>> 254b837a
	router.Start()
	initiateConnections(router, peers)
	var allocator *ipam.Allocator = nil
	// hack for testing
	if allocCIDR == "" {
		allocCIDR = "10.0.1.0/24"
	}
	if allocCIDR != "" {
		allocator = createAllocator(router, apiPath, allocCIDR)
	}
	go handleHttp(router, allocator)
	handleSignals(router)
}

func logFrameFunc(debug bool) func(string, []byte, *layers.Ethernet) {
	if !debug {
		return func(prefix string, frame []byte, eth *layers.Ethernet) {}
	}
	return func(prefix string, frame []byte, eth *layers.Ethernet) {
		h := fmt.Sprintf("%x", sha256.Sum256(frame))
		if eth == nil {
			log.Println(prefix, len(frame), "bytes (", h, ")")
		} else {
			log.Println(prefix, len(frame), "bytes (", h, "):", eth.SrcMAC, "->", eth.DstMAC)
		}
	}
}

func initiateConnections(router *weave.Router, peers []string) {
	for _, peer := range peers {
		if addr, err := net.ResolveTCPAddr("tcp4", weave.NormalisePeerAddr(peer)); err == nil {
			router.ConnectionMaker.InitiateConnection(addr.String())
		} else {
			log.Fatal(err)
		}
	}
}

func createAllocator(router *weave.Router, apiPath string, allocCIDR string) *ipam.Allocator {
	allocator, err := ipam.NewAllocator(router.Ourself.Peer.Name, allocCIDR)
	if err != nil {
		log.Fatal(err)
	}
	allocator.SetGossip(router.NewGossip("IPallocation", allocator))
	allocator.Start()
	allocator.HandleHTTP(http.DefaultServeMux)
	err = lg.StartUpdater(apiPath, allocator)
	if err != nil {
		lg.Error.Fatal("Unable to start watcher", err)
	}
	return allocator
}

func handleHttp(router *weave.Router, others ...interface{}) {
	encryption := "off"
	if router.UsingPassword() {
		encryption = "on"
	}

	muxRouter := mux.NewRouter()

	muxRouter.Methods("GET").Path("/status").HandlerFunc(func(w http.ResponseWriter, r *http.Request) {
		io.WriteString(w, fmt.Sprintln("weave router", version))
		io.WriteString(w, fmt.Sprintln("Encryption", encryption))
		io.WriteString(w, router.Status())
		for _, x := range others {
			io.WriteString(w, fmt.Sprintln(x))
		}
	})

	muxRouter.Methods("GET").Path("/status-json").HandlerFunc(func(w http.ResponseWriter, r *http.Request) {
		json, _ := router.GenerateStatusJSON(version, encryption)
		w.Write(json)
	})

	muxRouter.Methods("POST").Path("/connect").HandlerFunc(func(w http.ResponseWriter, r *http.Request) {
		peer := r.FormValue("peer")
		if addr, err := net.ResolveTCPAddr("tcp4", weave.NormalisePeerAddr(peer)); err == nil {
			router.ConnectionMaker.InitiateConnection(addr.String())
		} else {
			http.Error(w, fmt.Sprint("invalid peer address: ", err), http.StatusBadRequest)
		}
	})

	muxRouter.Methods("POST").Path("/forget").HandlerFunc(func(w http.ResponseWriter, r *http.Request) {
		peer := r.FormValue("peer")
		if addr, err := net.ResolveTCPAddr("tcp4", weave.NormalisePeerAddr(peer)); err == nil {
			router.ConnectionMaker.ForgetConnection(addr.String())
		} else {
			http.Error(w, fmt.Sprint("invalid peer address: ", err), http.StatusBadRequest)
		}
	})

	http.Handle("/", muxRouter)

	address := fmt.Sprintf(":%d", weave.HTTPPort)
	err := http.ListenAndServe(address, nil)
	if err != nil {
		log.Fatal("Unable to create http listener: ", err)
	}
}

func handleSignals(router *weave.Router) {
	sigs := make(chan os.Signal, 1)
	signal.Notify(sigs, syscall.SIGQUIT, syscall.SIGUSR1)
	buf := make([]byte, 1<<20)
	for {
		sig := <-sigs
		switch sig {
		case syscall.SIGQUIT:
			stacklen := runtime.Stack(buf, true)
			log.Printf("=== received SIGQUIT ===\n*** goroutine dump...\n%s\n*** end\n", buf[:stacklen])
		case syscall.SIGUSR1:
			log.Printf("=== received SIGUSR1 ===\n*** status...\n%s\n*** end\n", router.Status())
		}
	}
}<|MERGE_RESOLUTION|>--- conflicted
+++ resolved
@@ -129,13 +129,8 @@
 		defer profile.Start(&p).Stop()
 	}
 
-<<<<<<< HEAD
 	router := weave.NewRouter(iface, ourName, nickName, pwSlice, connLimit, bufSz*1024*1024, logFrameFunc(pktdebug))
-	log.Println("Our name is", router.Ourself.Name, "("+router.Ourself.NickName+")")
-=======
-	router := weave.NewRouter(iface, ourName, nickName, pwSlice, connLimit, bufSz*1024*1024, logFrameFunc(debug))
 	log.Println("Our name is", router.Ourself.FullName())
->>>>>>> 254b837a
 	router.Start()
 	initiateConnections(router, peers)
 	var allocator *ipam.Allocator = nil
