--- conflicted
+++ resolved
@@ -228,11 +228,6 @@
 	return c.relayBroadcast(c.ourself.Name, update)
 }
 
-<<<<<<< HEAD
-func (c *GossipChannel) GossipBroadcast(buf []byte) error {
-	return c.relayGossipBroadcast(c.ourself.Name, GobEncode(c.hash, c.ourself.Name, buf))
-}
-
 func (c *GossipChannel) LeaderElect() PeerName {
 	highest := PeerName(0)
 	c.ourself.Router.Peers.ForEach(func(peer *Peer) {
@@ -243,12 +238,8 @@
 	return highest
 }
 
-func (c *GossipChannel) relayGossipUnicast(dstPeerName PeerName, msg []byte) error {
-	if relayPeerName, found := c.ourself.Router.Routes.Unicast(dstPeerName); !found {
-=======
 func (c *GossipChannel) relayUnicast(dstPeerName PeerName, buf []byte) error {
 	if relayPeerName, found := c.ourself.Router.Routes.UnicastAll(dstPeerName); !found {
->>>>>>> 86abc6ac
 		c.log("unknown relay destination:", dstPeerName)
 	} else if conn, found := c.ourself.ConnectionTo(relayPeerName); !found {
 		c.log("unable to find connection to relay peer", relayPeerName)
