--- conflicted
+++ resolved
@@ -227,13 +227,7 @@
 				err = conn.handleSendTCP(query.payload.([]byte))
 			}
 		case <-tickerChan(conn.heartbeat):
-<<<<<<< HEAD
-			conn.forwardHeartbeatFrame()
-=======
 			conn.Forward(true, conn.heartbeatFrame, nil)
-		case <-tickerChan(conn.fetchAll):
-			err = conn.handleSendTCP(ProtocolFetchAllByte)
->>>>>>> ebe48f5e
 		case <-tickerChan(conn.fragTest):
 			conn.setStackFrag(false)
 			err = conn.handleSendTCP(ProtocolStartFragmentationTestByte)
@@ -282,13 +276,6 @@
 	if err := conn.ensureForwarders(); err != nil {
 		return err
 	}
-<<<<<<< HEAD
-	stopTicker(conn.heartbeat)
-	conn.heartbeat = time.NewTicker(SlowHeartbeat)
-	conn.fragTest = time.NewTicker(FragTestInterval)
-	conn.forwardHeartbeatFrame() // avoid initial wait
-=======
->>>>>>> ebe48f5e
 	// Send a large frame down the DF channel in order to prompt
 	// PMTU discovery to start.
 	conn.Forward(true, &ForwardedFrame{
@@ -297,13 +284,9 @@
 		frame:   PMTUDiscovery},
 		nil)
 	conn.heartbeat = time.NewTicker(SlowHeartbeat)
-	conn.fetchAll = time.NewTicker(FetchAllInterval)
 	conn.fragTest = time.NewTicker(FragTestInterval)
 	// avoid initial waits for timers to fire
 	conn.Forward(true, conn.heartbeatFrame, nil)
-	if err := conn.handleSendTCP(ProtocolFetchAllByte); err != nil {
-		return err
-	}
 	conn.setStackFrag(false)
 	if err := conn.handleSendTCP(ProtocolStartFragmentationTestByte); err != nil {
 		return err
@@ -493,15 +476,6 @@
 			// the traffic rather than shutting down.
 			continue
 		}
-<<<<<<< HEAD
-		if msg[0] == ProtocolConnectionEstablished {
-			// We initiated the connection. We sent fast heartbeats to
-			// the remote side, which has now received at least one of
-			// them and thus has informed us via TCP that it considers
-			// the connection is now up.
-			conn.SetEstablished()
-		} else if msg[0] == ProtocolStartFragmentationTest {
-=======
 		switch msg[0] {
 		case ProtocolConnectionEstablished:
 			// We sent fast heartbeats to the remote peer, which has
@@ -510,7 +484,6 @@
 			// established from our end.
 			conn.SetEstablished()
 		case ProtocolStartFragmentationTest:
->>>>>>> ebe48f5e
 			conn.Forward(false, &ForwardedFrame{
 				srcPeer: conn.local,
 				dstPeer: conn.remote,
@@ -518,67 +491,21 @@
 				nil)
 		case ProtocolFragmentationReceived:
 			conn.setStackFrag(true)
-<<<<<<< HEAD
-		} else if usingPassword && msg[0] == ProtocolNonce {
-			conn.Decryptor.ReceiveNonce(msg[1:])
-		} else if msg[0] == ProtocolPMTUVerified {
-			conn.verifyPMTU <- int(binary.BigEndian.Uint16(msg[1:]))
-		} else if msg[0] == ProtocolGossipUnicast {
-			handleGossip(conn, msg, deliverGossipUnicast)
-		} else if msg[0] == ProtocolGossipBroadcast {
-			handleGossip(conn, msg, deliverGossipBroadcast)
-		} else if msg[0] == ProtocolGossip {
-			handleGossip(conn, msg, deliverGossip)
-		} else {
-=======
 		case ProtocolNonce:
 			if usingPassword {
 				conn.Decryptor.ReceiveNonce(msg[1:])
 			} else {
 				conn.log("ignoring unexpected nonce on unencrypted connection")
 			}
-		case ProtocolFetchAll:
-			// There are exactly two messages that relate to topology
-			// updates.
-			//
-			// 1. FetchAll. This carries no payload. The receiver
-			// responds with the entire topology model as the receiver
-			// has it.
-			//
-			// 2. Update. This carries a topology payload. The
-			// receiver merges it with its own topology model. If the
-			// payload is a subset of the receiver's topology, no
-			// further action is taken. Otherwise, the receiver sends
-			// out to all its connections an "improved" update:
-			//  - elements which the original payload added to the
-			//    receiver are included
-			//  - elements which the original payload updated in the
-			//    receiver are included
-			//  - elements which are equal between the receiver and
-			//    the payload are not included
-			//  - elements where the payload was older than the
-			//    receiver's version are updated
-			conn.SendTCP(Concat(ProtocolUpdateByte, conn.Router.Peers.EncodeAllPeers()))
-		case ProtocolUpdate:
-			newUpdate, err := conn.Router.Peers.ApplyUpdate(msg[1:])
-			if _, ok := err.(UnknownPeersError); err != nil && ok {
-				// That update contained a peer we didn't know about;
-				// request full update
-				conn.SendTCP(ProtocolFetchAllByte)
-				continue
-			}
-			if conn.CheckFatal(err) != nil {
-				return
-			}
-			if len(newUpdate) != 0 {
-				conn.Router.ConnectionMaker.Refresh()
-				conn.Router.Routes.Recalculate()
-				conn.Router.Ourself.BroadcastTCP(Concat(ProtocolUpdateByte, newUpdate))
-			}
 		case ProtocolPMTUVerified:
 			conn.verifyPMTU <- int(binary.BigEndian.Uint16(msg[1:]))
+		case ProtocolGossipUnicast:
+			handleGossip(conn, msg, deliverGossipUnicast)
+		case ProtocolGossipBroadcast:
+			handleGossip(conn, msg, deliverGossipBroadcast)
+		case ProtocolGossip:
+			handleGossip(conn, msg, deliverGossip)
 		default:
->>>>>>> ebe48f5e
 			conn.log("received unknown msg:\n", msg)
 		}
 	}
