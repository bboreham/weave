--- conflicted
+++ resolved
@@ -60,13 +60,8 @@
 		log.Println("Expired MAC", mac, "at", peer.Name)
 	}
 	onPeerGC := func(peer *Peer) {
-<<<<<<< HEAD
-		log.Println("Removing unreachable", peer)
-		router.NotifyDead(peer)
-=======
 		router.Macs.Delete(peer)
 		log.Println("Removed unreachable", peer)
->>>>>>> 3ed6b33e
 	}
 	router.Ourself = NewLocalPeer(name, router)
 	router.Macs = NewMacCache(macMaxAge, onMacExpiry)
