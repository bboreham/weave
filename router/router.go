package router

import (
	"bytes"
	"code.google.com/p/gopacket/layers"
	"encoding/binary"
	"fmt"
	"io"
	"log"
	"net"
	"syscall"
	"time"
)

const macMaxAge = 10 * time.Minute // [1]

// [1] should be greater than typical ARP cache expiries, i.e. > 3/2 *
// /proc/sys/net/ipv4_neigh/*/base_reachable_time_ms on Linux

func NewRouter(iface *net.Interface, name PeerName, password []byte, connLimit int, bufSz int, logFrame func(string, []byte, *layers.Ethernet)) *Router {
	onMacExpiry := func(mac net.HardwareAddr, peer *Peer) {
		log.Println("Expired MAC", mac, "at", peer.Name)
	}
	onPeerGC := func(peer *Peer) {
		log.Println("Removing unreachable", peer)
	}
	router := newRouter(iface, name, password, connLimit, bufSz, logFrame, onMacExpiry, onPeerGC)
	router.NewGossip(TopologyGossipCh, router)
	router.Ourself.Start()

	return router
}

func newRouter(iface *net.Interface, name PeerName, password []byte, connLimit int, bufSz int, logFrame func(string, []byte, *layers.Ethernet), onMacExpiry func(mac net.HardwareAddr, peer *Peer), onPeerGC func(peer *Peer)) *Router {
	router := &Router{
		Iface:          iface,
		Macs:           NewMacCache(macMaxAge, onMacExpiry),
		GossipChannels: make(map[uint32]*GossipChannel),
		ConnLimit:      connLimit,
		BufSz:          bufSz,
		LogFrame:       logFrame}
	if len(password) > 0 {
		router.Password = &password
	}
	router.Ourself = NewLocalPeer(name, router)
	router.Peers = NewPeers(router.Ourself.Peer, router.Macs, onPeerGC)
	router.Peers.FetchWithDefault(router.Ourself.Peer)
	return router
}

func (router *Router) UsingPassword() bool {
	return router.Password != nil
}

func (router *Router) Start() {
	// we need two pcap handles since they aren't thread-safe
	pio, err := NewPcapIO(router.Iface.Name, router.BufSz)
	checkFatal(err)
	po, err := NewPcapO(router.Iface.Name)
	checkFatal(err)
	router.Routes = StartRoutes(router.Ourself.Peer, router.Peers)
	router.ConnectionMaker = StartConnectionMaker(router.Ourself, router.Peers)
	router.UDPListener = router.listenUDP(Port, po)
	router.listenTCP(Port)
	router.sniff(pio)
}

func (router *Router) Status() string {
	var buf bytes.Buffer
	buf.WriteString(fmt.Sprintln("Our name is", router.Ourself.Name))
	buf.WriteString(fmt.Sprintln("Sniffing traffic on", router.Iface))
	buf.WriteString(fmt.Sprintf("MACs:\n%s", router.Macs))
	buf.WriteString(fmt.Sprintf("Peers:\n%s", router.Peers))
	buf.WriteString(fmt.Sprintf("Routes:\n%s", router.Routes))
	buf.WriteString(fmt.Sprintf("Reconnects:\n%s", router.ConnectionMaker))
	return buf.String()
}

func (router *Router) sniff(pio PacketSourceSink) {
	log.Println("Sniffing traffic on", router.Iface)

	dec := NewEthernetDecoder()
	injectFrame := func(frame []byte) error { return pio.WritePacket(frame) }
	checkFrameTooBig := func(err error) error { return dec.CheckFrameTooBig(err, injectFrame) }
	mac := router.Iface.HardwareAddr
	if router.Macs.Enter(mac, router.Ourself.Peer) {
		log.Println("Discovered our MAC", mac)
	}
	go func() {
		for {
			pkt, err := pio.ReadPacket()
			checkFatal(err)
			router.LogFrame("Sniffed", pkt, nil)
			checkWarn(router.handleCapturedPacket(pkt, dec, checkFrameTooBig))
		}
	}()
}

func (router *Router) handleCapturedPacket(frameData []byte, dec *EthernetDecoder, checkFrameTooBig func(error) error) error {
	dec.DecodeLayers(frameData)
	decodedLen := len(dec.decoded)
	if decodedLen == 0 {
		return nil
	}
	srcMac := dec.eth.SrcMAC
	srcPeer, found := router.Macs.Lookup(srcMac)
	// We need to filter out frames we injected ourselves. For such
	// frames, the srcMAC will have been recorded as associated with a
	// different peer.
	if found && srcPeer != router.Ourself.Peer {
		return nil
	}
	if router.Macs.Enter(srcMac, router.Ourself.Peer) {
		log.Println("Discovered local MAC", srcMac)
	}
	if dec.DropFrame() {
		return nil
	}
	dstMac := dec.eth.DstMAC
	dstPeer, found := router.Macs.Lookup(dstMac)
	if found && dstPeer == router.Ourself.Peer {
		return nil
	}
	df := decodedLen == 2 && (dec.ip.Flags&layers.IPv4DontFragment != 0)
	if df {
		router.LogFrame("Forwarding DF", frameData, &dec.eth)
	} else {
		router.LogFrame("Forwarding", frameData, &dec.eth)
	}
	// at this point we are handing over the frame to forwarders, so
	// we need to make a copy of it in order to prevent the next
	// capture from overwriting the data
	frameLen := len(frameData)
	frameCopy := make([]byte, frameLen, frameLen)
	copy(frameCopy, frameData)

	if !found {
		return checkFrameTooBig(router.Ourself.Broadcast(df, frameCopy, dec))
	} else {
		return checkFrameTooBig(router.Ourself.Forward(dstPeer, df, frameCopy, dec))
	}
}

func (router *Router) listenTCP(localPort int) {
	localAddr, err := net.ResolveTCPAddr("tcp4", fmt.Sprint(":", localPort))
	checkFatal(err)
	ln, err := net.ListenTCP("tcp4", localAddr)
	checkFatal(err)
	go func() {
		defer ln.Close()
		for {
			tcpConn, err := ln.AcceptTCP()
			if err != nil {
				log.Println(err)
				continue
			}
			router.acceptTCP(tcpConn)
		}
	}()
}

func (router *Router) acceptTCP(tcpConn *net.TCPConn) {
	// someone else is dialing us, so our udp sender is the conn
	// on Port and we wait for them to send us something on UDP to
	// start.
	remoteAddrStr := tcpConn.RemoteAddr().String()
	log.Printf("->[%s] connection accepted\n", remoteAddrStr)
	connRemote := NewRemoteConnection(router.Ourself.Peer, nil, remoteAddrStr)
	NewLocalConnection(connRemote, true, tcpConn, nil, router)
}

func (router *Router) listenUDP(localPort int, po PacketSink) *net.UDPConn {
	localAddr, err := net.ResolveUDPAddr("udp4", fmt.Sprint(":", localPort))
	checkFatal(err)
	conn, err := net.ListenUDP("udp4", localAddr)
	checkFatal(err)
	f, err := conn.File()
	defer f.Close()
	checkFatal(err)
	fd := int(f.Fd())
	// This one makes sure all packets we send out do not have DF set on them.
	err = syscall.SetsockoptInt(fd, syscall.IPPROTO_IP, syscall.IP_MTU_DISCOVER, syscall.IP_PMTUDISC_DONT)
	checkFatal(err)
	go router.udpReader(conn, po)
	return conn
}

func (router *Router) udpReader(conn *net.UDPConn, po PacketSink) {
	defer conn.Close()
	dec := NewEthernetDecoder()
	handleUDPPacket := router.handleUDPPacketFunc(dec, po)
	buf := make([]byte, MaxUDPPacketSize)
	for {
		n, sender, err := conn.ReadFromUDP(buf)
		if err == io.EOF {
			return
		} else if err != nil {
			log.Println("ignoring UDP read error", err)
			continue
		} else if n < NameSize {
			log.Println("ignoring too short UDP packet from", sender)
			continue
		}
		name := PeerNameFromBin(buf[:NameSize])
		packet := make([]byte, n-NameSize)
		copy(packet, buf[NameSize:n])
		udpPacket := &UDPPacket{
			Name:   name,
			Packet: packet,
			Sender: sender}
		peerConn, found := router.Ourself.ConnectionTo(name)
		if !found {
			continue
		}
		relayConn, ok := peerConn.(*LocalConnection)
		if !ok {
			continue
		}
		err = relayConn.Decryptor.IterateFrames(handleUDPPacket, udpPacket)
		if pde, ok := err.(PacketDecodingError); ok {
			if pde.Fatal {
				relayConn.CheckFatal(pde)
			} else {
				relayConn.log(pde.Error())
			}
		} else {
			checkWarn(err)
		}
	}
}

func (router *Router) handleUDPPacketFunc(dec *EthernetDecoder, po PacketSink) FrameConsumer {
	checkFrameTooBig := func(err error, srcPeer *Peer) error {
		if err == nil { // optimisation: avoid closure creation in common case
			return nil
		}
		return dec.CheckFrameTooBig(err,
			func(icmpFrame []byte) error {
				return router.Ourself.Forward(srcPeer, false, icmpFrame, nil)
			})
	}

	return func(relayConn *LocalConnection, sender *net.UDPAddr, srcNameByte, dstNameByte []byte, frameLen uint16, frame []byte) error {
		srcName := PeerNameFromBin(srcNameByte)
		dstName := PeerNameFromBin(dstNameByte)
		srcPeer, found := router.Peers.Fetch(srcName)
		if !found {
			return nil
		}
		dstPeer, found := router.Peers.Fetch(dstName)
		if !found {
			return nil
		}

		dec.DecodeLayers(frame)
		decodedLen := len(dec.decoded)
		df := decodedLen == 2 && (dec.ip.Flags&layers.IPv4DontFragment != 0)
		srcMac := dec.eth.SrcMAC

		if dstPeer != router.Ourself.Peer {
			// it's not for us, we're just relaying it
			if decodedLen == 0 {
				return nil
			}
			if df {
				router.LogFrame("Relaying DF", frame, &dec.eth)
			} else {
				router.LogFrame("Relaying", frame, &dec.eth)
			}
			return checkFrameTooBig(router.Ourself.Relay(srcPeer, dstPeer, df, frame, dec), srcPeer)
		}

		if relayConn.Remote().Name == srcPeer.Name {
			if frameLen == 0 {
				relayConn.SetRemoteUDPAddr(sender)
				return nil
			} else if frameLen == FragTestSize && bytes.Equal(frame, FragTest) {
				relayConn.SendTCP(ProtocolFragmentationReceivedByte)
				return nil
			} else if frameLen == PMTUDiscoverySize && bytes.Equal(frame, PMTUDiscovery) {
				return nil
			}
		}

		if decodedLen == 0 {
			return nil
		}

		if dec.IsPMTUVerify() && relayConn.Remote().Name == srcPeer.Name {
			frameLenBytes := []byte{0, 0}
			binary.BigEndian.PutUint16(frameLenBytes, uint16(frameLen-EthernetOverhead))
			relayConn.SendTCP(Concat(ProtocolPMTUVerifiedByte, frameLenBytes))
			return nil
		}

		if router.Macs.Enter(srcMac, srcPeer) {
			log.Println("Discovered remote MAC", srcMac, "at", srcPeer.Name)
		}
		router.LogFrame("Injecting", frame, &dec.eth)
		checkWarn(po.WritePacket(frame))

		dstPeer, found = router.Macs.Lookup(dec.eth.DstMAC)
		if !found || dstPeer != router.Ourself.Peer {
			return checkFrameTooBig(router.Ourself.RelayBroadcast(srcPeer, df, frame, dec), srcPeer)
		}

		return nil
	}
}

// Gossip methods

<<<<<<< HEAD
func (router *Router) OnGossipBroadcast(msg []byte) {
	// Not expecting these
	log.Println("Unexpected Gossip Broadcast:", msg)
}
func (router *Router) OnGossipUnicast(sender PeerName, msg []byte) {
	// Not expecting these
	log.Println("Unexpected Gossip Unicast:", msg)
=======
func (router *Router) OnGossipUnicast(sender PeerName, msg []byte) {
	// Not expecting these
	log.Println("[gossip] Unexpected Unicast:", msg)
}
func (router *Router) OnGossipBroadcast(msg []byte) {
	// Not expecting these
	log.Println("[gossip] Unexpected Broadcast:", msg)
>>>>>>> fa69c210
}

// Return state of everything we know; intended to be called periodically
func (router *Router) Gossip() []byte {
	return router.Peers.EncodeAllPeers()
}

// merge in state and return "everything new I've just learnt",
// or nil if nothing in the received message was new
func (router *Router) OnGossip(buf []byte) []byte {
	newUpdate, err := router.Peers.ApplyUpdate(buf)
	if err != nil {
		// fixme: should we do anything else?
<<<<<<< HEAD
		log.Println("Error when applying Gossip update:", err)
=======
		log.Println("[gossip] error when applying update:", err)
>>>>>>> fa69c210
	} else if len(newUpdate) == 0 {
		return nil
	}
	router.ConnectionMaker.Refresh()
	router.Routes.Recalculate()
	return newUpdate
}

// todo: worry about the old behaviour which sent a subset of the graph<|MERGE_RESOLUTION|>--- conflicted
+++ resolved
@@ -310,15 +310,6 @@
 
 // Gossip methods
 
-<<<<<<< HEAD
-func (router *Router) OnGossipBroadcast(msg []byte) {
-	// Not expecting these
-	log.Println("Unexpected Gossip Broadcast:", msg)
-}
-func (router *Router) OnGossipUnicast(sender PeerName, msg []byte) {
-	// Not expecting these
-	log.Println("Unexpected Gossip Unicast:", msg)
-=======
 func (router *Router) OnGossipUnicast(sender PeerName, msg []byte) {
 	// Not expecting these
 	log.Println("[gossip] Unexpected Unicast:", msg)
@@ -326,7 +317,6 @@
 func (router *Router) OnGossipBroadcast(msg []byte) {
 	// Not expecting these
 	log.Println("[gossip] Unexpected Broadcast:", msg)
->>>>>>> fa69c210
 }
 
 // Return state of everything we know; intended to be called periodically
@@ -340,11 +330,7 @@
 	newUpdate, err := router.Peers.ApplyUpdate(buf)
 	if err != nil {
 		// fixme: should we do anything else?
-<<<<<<< HEAD
-		log.Println("Error when applying Gossip update:", err)
-=======
 		log.Println("[gossip] error when applying update:", err)
->>>>>>> fa69c210
 	} else if len(newUpdate) == 0 {
 		return nil
 	}
