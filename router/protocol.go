package router

const (
	Protocol        = "weave"
<<<<<<< HEAD
	ProtocolVersion = 101
=======
	ProtocolVersion = 15
>>>>>>> 86abc6ac
)

type ProtocolTag byte

const (
	ProtocolConnectionEstablished ProtocolTag = iota
	ProtocolFragmentationReceived
	ProtocolStartFragmentationTest
	ProtocolNonce
	ProtocolPMTUVerified
	ProtocolGossip
	ProtocolGossipUnicast
	ProtocolGossipBroadcast
)

type ProtocolMsg struct {
	tag ProtocolTag
	msg []byte
}

type ProtocolSender interface {
	SendProtocolMsg(m ProtocolMsg)
}<|MERGE_RESOLUTION|>--- conflicted
+++ resolved
@@ -2,11 +2,7 @@
 
 const (
 	Protocol        = "weave"
-<<<<<<< HEAD
-	ProtocolVersion = 101
-=======
-	ProtocolVersion = 15
->>>>>>> 86abc6ac
+	ProtocolVersion = 102
 )
 
 type ProtocolTag byte
