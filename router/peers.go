package router

import (
	"bytes"
	"encoding/gob"
	"fmt"
	"io"
	"sync"
)

type Peers struct {
	sync.RWMutex
	ourself *Peer
	macs    *MacCache
	table   map[PeerName]*Peer
	onGC    func(*Peer)
}

func NewPeers(ourself *Peer, macs *MacCache, onGC func(*Peer)) *Peers {
	return &Peers{
		ourself: ourself,
		macs:    macs,
		table:   make(map[PeerName]*Peer),
		onGC:    onGC}
}

func (peers *Peers) FetchWithDefault(peer *Peer) *Peer {
	peers.RLock()
	res, found := peers.fetchAlias(peer)
	peers.RUnlock()
	if found {
		return res
	}
	peers.Lock()
	defer peers.Unlock()
	res, found = peers.fetchAlias(peer)
	if found {
		return res
	}
	peers.table[peer.Name] = peer
	peer.IncrementLocalRefCount()
	return peer
}

func (peers *Peers) Fetch(name PeerName) (*Peer, bool) {
	peers.RLock()
	defer peers.RUnlock()
	peer, found := peers.table[name]
	return peer, found // GRRR, why can't I inline this!?
}

func (peers *Peers) ForEach(fun func(PeerName, *Peer)) {
	peers.RLock()
	defer peers.RUnlock()
	for name, peer := range peers.table {
		fun(name, peer)
	}
}

<<<<<<< HEAD
// Create an "improved" update from an incoming update:
=======
// Merge an incoming update with our own topology model, and
// create an "improved" update:
>>>>>>> fa69c210
//  - elements which the original payload added to the
//    receiver are included
//  - elements which the original payload updated in the
//    receiver are included
//  - elements which are equal between the receiver and
//    the payload are not included
//  - elements where the payload was older than the
//    receiver's version are updated
func (peers *Peers) ApplyUpdate(update []byte) ([]byte, error) {
	peers.Lock()

	newPeers, decodedUpdate, decodedConns, err := peers.decodeUpdate(update)
	if err != nil {
		peers.Unlock()
		return nil, err
	}

	// By this point, we know the update doesn't refer to any peers we
	// have no knowledge of. We can now apply the update. Start by
	// adding in any new peers into the cache.
	for name, newPeer := range newPeers {
		peers.table[name] = newPeer
	}

	// Now apply the updates
	newUpdate := peers.applyUpdate(decodedUpdate, decodedConns)

	for _, peerRemoved := range peers.garbageCollect() {
		delete(newUpdate, peerRemoved.Name)
	}

	// Don't need to hold peers lock any longer
	peers.Unlock()

	return encodePeersMap(newUpdate), nil
}

func (peers *Peers) EncodeAllPeers() []byte {
	peers.RLock()
	defer peers.RUnlock()
	return encodePeersMap(peers.table)
}

func EncodePeers(peers ...*Peer) []byte {
	buf := new(bytes.Buffer)
	enc := gob.NewEncoder(buf)
	for _, peer := range peers {
		peer.encodePeer(enc)
	}
	return buf.Bytes()
}

func (peers *Peers) GarbageCollect() []*Peer {
	peers.Lock()
	defer peers.Unlock()
	return peers.garbageCollect()
}

func (peers *Peers) String() string {
	var buf bytes.Buffer
	peers.ForEach(func(name PeerName, peer *Peer) {
		buf.WriteString(fmt.Sprint(peer, "\n"))
		peer.ForEachConnection(func(remoteName PeerName, conn Connection) {
			buf.WriteString(fmt.Sprintf("   -> %v [%v]\n", remoteName, conn.RemoteTCPAddr()))
		})
	})
	return buf.String()
}

func (peers *Peers) fetchAlias(peer *Peer) (*Peer, bool) {
	if existingPeer, found := peers.table[peer.Name]; found {
		if existingPeer.UID == peer.UID {
			existingPeer.IncrementLocalRefCount()
			return existingPeer, true
		} else {
			return nil, true
		}
	}
	return nil, false
}

func (peers *Peers) garbageCollect() []*Peer {
	removed := []*Peer{}
	for name, peer := range peers.table {
		found, _ := peers.ourself.Routes(peer, false)
		if !found && !peer.IsLocallyReferenced() {
			peers.onGC(peer)
			delete(peers.table, name)
			peers.macs.Delete(peer)
			removed = append(removed, peer)
		}
	}
	return removed
}

func encodePeersMap(peers map[PeerName]*Peer) []byte {
	buf := new(bytes.Buffer)
	enc := gob.NewEncoder(buf)
	for _, peer := range peers {
		peer.encodePeer(enc)
	}
	return buf.Bytes()
}

func (peers *Peers) decodeUpdate(update []byte) (newPeers map[PeerName]*Peer, decodedUpdate []*Peer, decodedConns [][]byte, err error) {
	newPeers = make(map[PeerName]*Peer)
	decodedUpdate = []*Peer{}
	decodedConns = [][]byte{}

	updateBuf := new(bytes.Buffer)
	updateBuf.Write(update)
	decoder := gob.NewDecoder(updateBuf)

	for {
		nameByte, uid, version, connsBuf, decErr := decodePeerNoConns(decoder)
		if decErr == io.EOF {
			break
		} else if decErr != nil {
			err = decErr
			return
		}
		name := PeerNameFromBin(nameByte)
		newPeer := NewPeer(name, uid, version)
		decodedUpdate = append(decodedUpdate, newPeer)
		decodedConns = append(decodedConns, connsBuf)
		existingPeer, found := peers.table[name]
		if !found {
			newPeers[name] = newPeer
		} else if existingPeer.UID != newPeer.UID {
			err = NameCollisionError{Name: newPeer.Name}
			return
		}
	}

	unknownPeers := false
	for _, connsBuf := range decodedConns {
		connsIterator(connsBuf, func(remoteNameByte []byte, _ string) {
			remoteName := PeerNameFromBin(remoteNameByte)
			if _, found := newPeers[remoteName]; found {
				return
			}
			if _, found := peers.table[remoteName]; found {
				return
			}
			// Update refers to a peer which we have no knowledge
			// of. Thus we can't apply the update. Abort.
			unknownPeers = true
		})
	}
	if unknownPeers {
		err = UnknownPeersError{}
		return
	}
	return
}

func (peers *Peers) applyUpdate(decodedUpdate []*Peer, decodedConns [][]byte) map[PeerName]*Peer {
	newUpdate := make(map[PeerName]*Peer)
	for idx, newPeer := range decodedUpdate {
		connsBuf := decodedConns[idx]
		name := newPeer.Name
		// guaranteed to find peer in the peers.table
		peer := peers.table[name]
		if peer != newPeer {
			if peer.Version() > newPeer.Version() {
				// we know more about this one than the update. If
				// peer is ourself, this is slightly racey (further
				// changes could occur to ourself in the mean
				// time). But it doesn't matter as we know that we're
				// already > newPeer.Version() and that's not going to
				// change.
				newUpdate[name] = peer
				continue
			} else if peer == peers.ourself {
				// nobody but us updates us
				continue
			} else if peer.Version() == newPeer.Version() {
				// implication is that connections are equal too
				continue
			}
		}
		// If we're here, either it was a new peer, or the update has
		// more info about the peer than we do. Either case, we need
		// to set version and conns and include the updated peer in
		// the outgoing update.

		// Can peer have been updated by anyone else in the mean time?
		// No - we know that peer is not ourself, so the only prospect
		// for an update would be someone else calling
		// router.Peers.ApplyUpdate. But ApplyUpdate takes the Lock on
		// the router.Peers, so there can be no race here.
		conns := readConnsMap(peer, connsBuf, peers.table)
		peer.SetVersionAndConnections(newPeer.Version(), conns)
		newUpdate[name] = peer
	}
	return newUpdate
}

func (peer *Peer) encodePeer(enc *gob.Encoder) {
	peer.RLock()
	defer peer.RUnlock()

	checkFatal(enc.Encode(peer.NameByte))
	checkFatal(enc.Encode(peer.UID))
	checkFatal(enc.Encode(peer.version))

	connsBuf := new(bytes.Buffer)
	connsEnc := gob.NewEncoder(connsBuf)
	for _, conn := range peer.connections {
		// DANGER holding rlock on peer, going to take rlock on conn
		if !conn.Established() {
			continue
		}
		checkFatal(connsEnc.Encode(conn.Remote().NameByte))
		checkFatal(connsEnc.Encode(conn.RemoteTCPAddr()))
	}
	checkFatal(enc.Encode(connsBuf.Bytes()))
}

func decodePeerNoConns(dec *gob.Decoder) (nameByte []byte, uid uint64, version uint64, conns []byte, err error) {
	err = dec.Decode(&nameByte)
	if err != nil {
		return
	}
	err = dec.Decode(&uid)
	if err != nil {
		return
	}
	err = dec.Decode(&version)
	if err != nil {
		return
	}
	err = dec.Decode(&conns)
	if err == io.EOF {
		err = nil
	}
	return
}

func connsIterator(input []byte, fun func([]byte, string)) {
	buf := new(bytes.Buffer)
	buf.Write(input)
	dec := gob.NewDecoder(buf)
	for {
		var nameByte []byte
		err := dec.Decode(&nameByte)
		if err == io.EOF {
			return
		}
		checkFatal(err)
		var foundAt string
		checkFatal(dec.Decode(&foundAt))
		fun(nameByte, string(foundAt))
	}
}

func readConnsMap(peer *Peer, buf []byte, table map[PeerName]*Peer) map[PeerName]Connection {
	conns := make(map[PeerName]Connection)
	connsIterator(buf, func(nameByte []byte, remoteTCPAddr string) {
		name := PeerNameFromBin(nameByte)
		remotePeer := table[name]
		conn := NewRemoteConnection(peer, remotePeer, remoteTCPAddr)
		conns[name] = conn
	})
	return conns
}<|MERGE_RESOLUTION|>--- conflicted
+++ resolved
@@ -57,12 +57,8 @@
 	}
 }
 
-<<<<<<< HEAD
-// Create an "improved" update from an incoming update:
-=======
 // Merge an incoming update with our own topology model, and
 // create an "improved" update:
->>>>>>> fa69c210
 //  - elements which the original payload added to the
 //    receiver are included
 //  - elements which the original payload updated in the
