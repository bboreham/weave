--- conflicted
+++ resolved
@@ -36,15 +36,9 @@
 	)
 
 	// Create some peers
-<<<<<<< HEAD
-	r1 := NewTestRouter(peer1Name)
+	p1, ps1 := newNode(peer1Name)
 	r2 := NewTestRouter(peer2Name)
 	r3 := NewTestRouter(peer3Name)
-=======
-	p1, ps1 := newNode(peer1Name)
-	r2 := NewTestRouter(t, peer2Name)
-	r3 := NewTestRouter(t, peer3Name)
->>>>>>> 9f5ca748
 
 	// Now try adding some connections
 	ps1.AddTestConnection(p1, r2.Ourself.Peer)
@@ -72,22 +66,9 @@
 	)
 
 	// Create some peers with some connections to each other
-<<<<<<< HEAD
 	r1 := NewTestRouter(peer1Name)
 	r2 := NewTestRouter(peer2Name)
 	r3 := NewTestRouter(peer3Name)
-	r1.AddTestConnection(r2)
-	r2.AddTestRemoteConnection(r1, r2)
-	r2.AddTestConnection(r1)
-	r2.AddTestConnection(r3)
-	r3.AddTestConnection(r1)
-	r1.AddTestConnection(r3)
-	r2.AddTestRemoteConnection(r1, r3)
-	r2.AddTestRemoteConnection(r3, r1)
-=======
-	r1 := NewTestRouter(t, peer1Name)
-	r2 := NewTestRouter(t, peer2Name)
-	r3 := NewTestRouter(t, peer3Name)
 	r1.Peers.AddTestConnection(r1.Ourself, r2.Ourself.Peer)
 	r2.Peers.AddTestRemoteConnection(r2.Ourself, r1.Ourself.Peer, r2.Ourself.Peer)
 	r2.Peers.AddTestConnection(r2.Ourself, r1.Ourself.Peer)
@@ -96,7 +77,6 @@
 	r1.Peers.AddTestConnection(r1.Ourself, r3.Ourself.Peer)
 	r2.Peers.AddTestRemoteConnection(r2.Ourself, r1.Ourself.Peer, r3.Ourself.Peer)
 	r2.Peers.AddTestRemoteConnection(r2.Ourself, r3.Ourself.Peer, r1.Ourself.Peer)
->>>>>>> 9f5ca748
 
 	// Drop the connection from 2 to 3, and 3 isn't garbage-collected because 1 has a connection to 3
 	r2.DeleteTestConnection(r3)
